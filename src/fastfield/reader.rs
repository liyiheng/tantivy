--- conflicted
+++ resolved
@@ -6,7 +6,7 @@
 use schema::SchemaBuilder;
 use std::path::Path;
 use schema::FAST;
-use directory::{WritePtr, RAMDirectory, Directory};
+use directory::{Directory, RAMDirectory, WritePtr};
 use fastfield::{FastFieldSerializer, FastFieldsWriter};
 use schema::FieldType;
 use std::mem;
@@ -89,11 +89,7 @@
     fn is_enabled(field_type: &FieldType) -> bool {
         match *field_type {
             FieldType::U64(ref integer_options) => integer_options.is_fast(),
-<<<<<<< HEAD
-            FieldType::HierarchicalFacet => { true },
-=======
             FieldType::HierarchicalFacet => true,
->>>>>>> a7ffc0e6
             _ => false,
         }
     }
@@ -118,7 +114,6 @@
                 u64::deserialize(&mut cursor).expect("Failed to read the min_value of fast field.");
             amplitude =
                 u64::deserialize(&mut cursor).expect("Failed to read the amplitude of fast field.");
-
         }
         let max_value = min_value + amplitude;
         let num_bits = compute_num_bits(amplitude);
@@ -132,7 +127,6 @@
     }
 }
 
-
 impl From<Vec<u64>> for U64FastFieldReader {
     fn from(vals: Vec<u64>) -> U64FastFieldReader {
         let mut schema_builder = SchemaBuilder::default();
@@ -141,28 +135,23 @@
         let path = Path::new("__dummy__");
         let mut directory: RAMDirectory = RAMDirectory::create();
         {
-            let write: WritePtr = directory.open_write(path).expect(
-                "With a RAMDirectory, this should never fail.",
-            );
-            let mut serializer = FastFieldSerializer::from_write(write).expect(
-                "With a RAMDirectory, this should never fail.",
-            );
+            let write: WritePtr = directory
+                .open_write(path)
+                .expect("With a RAMDirectory, this should never fail.");
+            let mut serializer = FastFieldSerializer::from_write(write)
+                .expect("With a RAMDirectory, this should never fail.");
             let mut fast_field_writers = FastFieldsWriter::from_schema(&schema);
             {
-                let fast_field_writer = fast_field_writers.get_field_writer(field).expect(
-                    "With a RAMDirectory, this should never fail.",
-                );
+                let fast_field_writer = fast_field_writers
+                    .get_field_writer(field)
+                    .expect("With a RAMDirectory, this should never fail.");
                 for val in vals {
                     fast_field_writer.add_val(val);
                 }
             }
-<<<<<<< HEAD
-            fast_field_writers.serialize(&mut serializer, HashMap::new()).unwrap();
-=======
             fast_field_writers
                 .serialize(&mut serializer, &HashMap::new())
                 .unwrap();
->>>>>>> a7ffc0e6
             serializer.close().unwrap();
         }
 
@@ -170,9 +159,9 @@
         let composite_file =
             CompositeFile::open(&source).expect("Failed to read the composite file");
 
-        let field_source = composite_file.open_read(field).expect(
-            "File component not found",
-        );
+        let field_source = composite_file
+            .open_read(field)
+            .expect("File component not found");
         U64FastFieldReader::open(field_source)
     }
 }
@@ -233,7 +222,9 @@
     /// # Panics
     /// Panics if the data is corrupted.
     fn open(data: ReadOnlySource) -> I64FastFieldReader {
-        I64FastFieldReader { underlying: U64FastFieldReader::open(data) }
+        I64FastFieldReader {
+            underlying: U64FastFieldReader::open(data),
+        }
     }
 
     fn is_enabled(field_type: &FieldType) -> bool {
